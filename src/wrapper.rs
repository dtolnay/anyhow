use crate::StdError;
use core::fmt::{self, Debug, Display};

<<<<<<< HEAD
#[cfg(backtrace)]
use std::error::Request;
=======
#[cfg(provide_api)]
use std::any::Demand;
>>>>>>> 49eeec1c

#[repr(transparent)]
pub struct MessageError<M>(pub M);

impl<M> Debug for MessageError<M>
where
    M: Display + Debug,
{
    fn fmt(&self, f: &mut fmt::Formatter) -> fmt::Result {
        Debug::fmt(&self.0, f)
    }
}

impl<M> Display for MessageError<M>
where
    M: Display + Debug,
{
    fn fmt(&self, f: &mut fmt::Formatter) -> fmt::Result {
        Display::fmt(&self.0, f)
    }
}

impl<M> StdError for MessageError<M> where M: Display + Debug + 'static {}

#[repr(transparent)]
pub struct DisplayError<M>(pub M);

impl<M> Debug for DisplayError<M>
where
    M: Display,
{
    fn fmt(&self, f: &mut fmt::Formatter) -> fmt::Result {
        Display::fmt(&self.0, f)
    }
}

impl<M> Display for DisplayError<M>
where
    M: Display,
{
    fn fmt(&self, f: &mut fmt::Formatter) -> fmt::Result {
        Display::fmt(&self.0, f)
    }
}

impl<M> StdError for DisplayError<M> where M: Display + 'static {}

#[cfg(feature = "std")]
#[repr(transparent)]
pub struct BoxedError(pub Box<dyn StdError + Send + Sync>);

#[cfg(feature = "std")]
impl Debug for BoxedError {
    fn fmt(&self, f: &mut fmt::Formatter) -> fmt::Result {
        Debug::fmt(&self.0, f)
    }
}

#[cfg(feature = "std")]
impl Display for BoxedError {
    fn fmt(&self, f: &mut fmt::Formatter) -> fmt::Result {
        Display::fmt(&self.0, f)
    }
}

#[cfg(feature = "std")]
impl StdError for BoxedError {
    fn source(&self) -> Option<&(dyn StdError + 'static)> {
        self.0.source()
    }

<<<<<<< HEAD
    #[cfg(backtrace)]
    fn provide<'a>(&'a self, request: &mut Request<'a>) {
        self.0.provide(request);
=======
    #[cfg(provide_api)]
    fn provide<'a>(&'a self, demand: &mut Demand<'a>) {
        self.0.provide(demand);
>>>>>>> 49eeec1c
    }
}<|MERGE_RESOLUTION|>--- conflicted
+++ resolved
@@ -1,13 +1,8 @@
 use crate::StdError;
 use core::fmt::{self, Debug, Display};
 
-<<<<<<< HEAD
-#[cfg(backtrace)]
+#[cfg(provide_api)]
 use std::error::Request;
-=======
-#[cfg(provide_api)]
-use std::any::Demand;
->>>>>>> 49eeec1c
 
 #[repr(transparent)]
 pub struct MessageError<M>(pub M);
@@ -79,14 +74,8 @@
         self.0.source()
     }
 
-<<<<<<< HEAD
-    #[cfg(backtrace)]
+    #[cfg(provide_api)]
     fn provide<'a>(&'a self, request: &mut Request<'a>) {
         self.0.provide(request);
-=======
-    #[cfg(provide_api)]
-    fn provide<'a>(&'a self, demand: &mut Demand<'a>) {
-        self.0.provide(demand);
->>>>>>> 49eeec1c
     }
 }